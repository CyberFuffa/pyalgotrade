--- conflicted
+++ resolved
@@ -163,112 +163,4 @@
 	
 	def addBarsFromCSV(self, instrument, path, timeZone = 0):
 		rowParser = YahooRowParser(timeZone)
-		BarFeed.addBarsFromCSV(self, instrument, path, rowParser)
-<<<<<<< HEAD
-
-######################################################################
-## NinjaTrader CSV parser
-# Each bar must be on its own line and fields must be separated by semicolon (;).
-#
-# Minute Bars Format:
-# yyyyMMdd HHmmss;open price;high price;low price;close price;volume
-#
-# Daily Bars Format:
-# yyyyMMdd;open price;high price;low price;close price;volume
-
-class NinjaTraderRowParser(RowParser):
-	class Frequency:
-		MINUTE = 1
-		DAILY = 2
-
-	# zone: The zone specifies the offset from Coordinated Universal Time (UTC, formerly referred to as "Greenwich Mean Time") 
-	def __init__(self, frequency, zone = 0):
-		self.__frequency = frequency
-		self.__zone = zone
-
-	def __parseDateTime(self, dateTime):
-		ret = None
-		if self.__frequency == NinjaTraderRowParser.Frequency.MINUTE:
-			ret = datetime.datetime.strptime(dateTime, "%Y%m%d %H%M%S")
-			ret += datetime.timedelta(hours= (-1 * self.__zone))
-		elif self.__frequency == NinjaTraderRowParser.Frequency.DAILY:
-			ret = datetime.datetime.strptime(dateTime, "%Y%m%d")
-		else:
-			assert(False)
-		return ret
-
-	def getFieldNames(self):
-		return ["Date Time", "Open", "High", "Low", "Close", "Volume"]
-
-	def getDelimiter(self):
-		return ";"
-
-	def parseBar(self, csvRowDict):
-		dateTime = self.__parseDateTime(csvRowDict["Date Time"])
-		close = float(csvRowDict["Close"])
-		open_ = float(csvRowDict["Open"])
-		high = float(csvRowDict["High"])
-		low = float(csvRowDict["Low"])
-		volume = float(csvRowDict["Volume"])
-		return bar.Bar(dateTime, open_, high, low, close, volume, None)
-
-######################################################################
-## Interactive Brokers CSV parser
-# Each bar must be on its own line and fields must be separated by comma (,).
-#
-# Bars Format:
-# Date,Open,High,Low,Close,Volume,Trade Count,WAP,Has Gaps
-#
-# The csv Date column must have the following format: YYYYMMDD  hh:mm:ss
-
-
-class IBRowParser(RowParser):
-	def __init__(self, zone = 0):
-		self.__zone = zone
-
-	def __parseDate(self, dateString):
-		ret = datetime.datetime.strptime(dateString, "%Y%m%d  %H:%M:%S")
-		ret += datetime.timedelta(hours= (-1 * self.__zone))
-		return ret
-
-	def getFieldNames(self):
-		# It is expected for the first row to have the field names.
-		return None
-
-	def getDelimiter(self):
-		return ","
-
-	def parseBar(self, csvRowDict):
-		date = self.__parseDate(csvRowDict["Date"])
-		close = float(csvRowDict["Close"])
-		open_ = float(csvRowDict["Open"])
-		high = float(csvRowDict["High"])
-		low = float(csvRowDict["Low"])
-		volume = int(csvRowDict["Volume"])
-                # TODO: Add these variables to Bar
-		# tradeCnt = int(csvRowDict["TradeCount"])
-		# WAP = float(csvRowDict["WAP"])
-		# hasGaps = bool(csvRowDict["HasGaps"] == "True")
-
-		return bar.Bar(date, open_, high, low, close, volume, None)
-
-class IBFeed(BarFeed):
-	"""A :class:`pyalgotrade.barfeed.BarFeed` that loads bars from a CSV file downloaded from IB TWS"""
-	def __init__(self):
-		BarFeed.__init__(self)
-	
-	def addBarsFromCSV(self, instrument, path, timeZone = 0):
-		"""Loads bars for a given instrument from a CSV formatted file.
-		The instrument gets registered in the bar feed.
-		
-		:param instrument: Instrument identifier.
-		:type instrument: string.
-		:param path: The path to the file.
-		:type path: string.
-		:param timeZone: The timezone for bars. 0 if bar dates are in UTC.
-		:type timeZone: int.
-		"""
-		rowParser = IBRowParser(timeZone)
-		BarFeed.addBarsFromCSV(self, instrument, path, rowParser)
-=======
->>>>>>> 5dc99523
+		BarFeed.addBarsFromCSV(self, instrument, path, rowParser)